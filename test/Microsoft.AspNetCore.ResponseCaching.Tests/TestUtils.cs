--- conflicted
+++ resolved
@@ -131,11 +131,7 @@
             };
         }
 
-<<<<<<< HEAD
-        internal static ResponseCacheContext CreateTestContext(ITestSink testSink)
-=======
-        internal static ResponseCachingContext CreateTestContext(TestSink testSink)
->>>>>>> 8acf7145
+        internal static ResponseCachingContext CreateTestContext(ITestSink testSink)
         {
             return new ResponseCachingContext(new DefaultHttpContext(), new TestLogger("ResponseCachingTests", testSink, true))
             {
